#!/usr/bin/env python3
"""
Updated Groq Reel Generator - Main Entry Point
This file can run either as a Flask web app or as a command-line interface
"""

<<<<<<< HEAD
# Import required modules - update these import statements to match your file names
#from main_pyttsx3 import main  # Or whatever your main file is called
# --- BEGIN FFMPEG PATH MODIFICATION ---
from ffmpeg_config import ensure_ffmpeg_in_path
ensure_ffmpeg_in_path()
# --- END FFMPEG PATH MODIFICATION ---
from fixed_main_with_sync import main
from groq_script_generator import get_user_story_prompt, generate_story_script
import json
import os
import time
import glob

def generate_custom_video():
    """Generate a custom narrative video based on user input using Groq API"""
    print("=" * 60)
    print("🎬 INSTAGRAM REELS GENERATOR WITH GROQ API 🎬")
    print("=" * 60)
    print("\nThis AI-powered tool creates professional narrative videos with:")
    print("✨ Custom script generation using Groq API")
    print("🎙️  High-quality pyttsx3 voice-over (no API limits)")
    print("🎯 Perfect audio-visual synchronization")
    print("📱 Professional subtitle overlays") # Ensure this matches fixed_main_with_sync.py features
    print("🎨 Dynamic visual effects and transitions")
    print("🤖 AI-generated or Pexels stock images") # Reflects mixed image generation
    print("\nLet's create your video!\n")

    resume_dir_path = None
    story_script_for_main = None
    script_path_for_messages = None
    resume_state = {}

    resume_choice = input("Do you want to attempt to resume a previous incomplete run? (yes/no): ").strip().lower()
    if resume_choice == 'yes':
        resume_dir_path_input = input("Enter the full path to the directory to resume: ").strip()
        if os.path.isdir(resume_dir_path_input):
            resume_dir_path = resume_dir_path_input
            print(f"Will attempt to resume from {resume_dir_path}")

            # Detect script file (most complete version)
            script_path_audio_json = os.path.join(resume_dir_path, "1_script", "story_script_with_audio.json")
            script_path_narration_json = os.path.join(resume_dir_path, "1_script", "story_script_with_narration.json")
            script_path_base_json = os.path.join(resume_dir_path, "1_script", "story_script.json")
            
            script_to_load = None
            if os.path.exists(script_path_audio_json):
                script_to_load = script_path_audio_json
                resume_state['script_generated'] = True
                resume_state['narration_generated'] = True
                resume_state['audio_segments_generated'] = True
            elif os.path.exists(script_path_narration_json):
                script_to_load = script_path_narration_json
                resume_state['script_generated'] = True
                resume_state['narration_generated'] = True
                resume_state['audio_segments_generated'] = False
            elif os.path.exists(script_path_base_json):
                script_to_load = script_path_base_json
                resume_state['script_generated'] = True
                resume_state['narration_generated'] = False
                resume_state['audio_segments_generated'] = False
            else:
                # Fallback for scripts saved in ./generated_scripts/ by older versions or direct calls
                alt_script_dir = os.path.join(os.path.dirname(resume_dir_path), "generated_scripts")
                if os.path.isdir(alt_script_dir):
                    # Try to match timestamp from resume_dir_path
                    dir_name_parts = os.path.basename(resume_dir_path).split('_')
                    if len(dir_name_parts) > 1:
                        timestamp_str = dir_name_parts[-1]
                        alt_script_path = os.path.join(alt_script_dir, f"story_script_{timestamp_str}.json")
                        if os.path.exists(alt_script_path):
                            script_to_load = alt_script_path
                            print(f"Found script in alternative location: {script_to_load}")
                            # Assume only script is done if loaded from here
                            resume_state['script_generated'] = True
                            resume_state['narration_generated'] = False 
                            resume_state['audio_segments_generated'] = False

            if script_to_load:
                script_path_for_messages = script_to_load
                print(f"Found script: {script_path_for_messages}")
                try:
                    with open(script_to_load, 'r') as f:
                        story_script_for_main = json.load(f)
                except Exception as e:
                    print(f"Error loading script {script_to_load}: {e}. Cannot resume.")
                    return
            else:
                print(f"No script file found in {os.path.join(resume_dir_path, '1_script')} or alternative locations. Cannot resume.")
                return

            if story_script_for_main:
                num_segments_in_script = len(story_script_for_main.get("segments", []))

                # Check for generated images (all images must exist)
                all_images_exist = True
                if num_segments_in_script > 0:
                    for i in range(num_segments_in_script):
                        image_path = os.path.join(resume_dir_path, "2_images", f"segment_{i+1}.png")
                        if not os.path.exists(image_path):
                            all_images_exist = False
                            break
                else:
                    all_images_exist = False # No segments means no images needed, or script is invalid
                resume_state['images_generated'] = all_images_exist
                resume_state['filters_applied'] = all_images_exist # Assume filters applied if all images exist

                # Check for generated segment frames (ALL segments must have frames)
                all_segment_frames_exist = True
                if num_segments_in_script > 0:
                    for i in range(num_segments_in_script):
                        segment_frames_dir = os.path.join(resume_dir_path, "3_frames", f"segment_{i+1}")
                        first_frame_in_segment = os.path.join(segment_frames_dir, "frame_0000.png")
                        if not (os.path.isdir(segment_frames_dir) and os.path.exists(first_frame_in_segment)):
                            all_segment_frames_exist = False
                            break
                else: 
                    all_segment_frames_exist = False 
                resume_state['segment_frames_generated'] = all_segment_frames_exist

                # Check for transitions (ALL transitions must exist if num_segments > 1)
                all_transitions_exist = True
                if num_segments_in_script > 1:
                    for i in range(num_segments_in_script - 1):
                        transition_dir = os.path.join(resume_dir_path, "4_transitions", f"transition_{i+1}_to_{i+2}")
                        first_frame_in_transition = os.path.join(transition_dir, "frame_0000.png")
                        if not (os.path.isdir(transition_dir) and os.path.exists(first_frame_in_transition)):
                            all_transitions_exist = False
                            break
                else: # No transitions needed for 0 or 1 segment
                    all_transitions_exist = True
                resume_state['transitions_generated'] = all_transitions_exist
            else:
                print("Script could not be loaded properly. Cannot determine resume state accurately.")
                # Set all to false to be safe if script is None
                resume_state['images_generated'] = False
                resume_state['filters_applied'] = False
                resume_state['segment_frames_generated'] = False
                resume_state['transitions_generated'] = False

            compiled_frames_dir = os.path.join(resume_dir_path, "5_final", "frames")
            resume_state['frames_compiled'] = os.path.isdir(compiled_frames_dir) and bool(os.listdir(compiled_frames_dir))
            resume_state['final_audio_created'] = os.path.exists(os.path.join(resume_dir_path, "6_audio", "final_audio.mp3"))

            print("Resume state detected:")
            for k, v in resume_state.items():
                print(f"  {k}: {'✅' if v else '❌'}")
        else:
            print(f"Invalid resume directory: {resume_dir_path_input}. Starting a new run.")

    if not resume_dir_path:
        # Get user input for the story video
        story_topic, audience, duration_minutes, num_segments = get_user_story_prompt()
        
        # Generate script using Groq API
        print(f"\n🚀 Generating your custom narrative script using Groq API...")
        print(f"📖 Topic: {story_topic}")
        print(f"👥 Audience: {audience}")
        print(f"⏱️  Duration: {duration_minutes} minute(s)")
        print(f"📊 Segments: {num_segments}")
        
        story_script_for_main = generate_story_script(story_topic, audience, duration_minutes, num_segments)
        
        timestamp = int(time.time())
        script_dir = "./generated_scripts"
        os.makedirs(script_dir, exist_ok=True)
        script_path_for_messages = f"{script_dir}/story_script_{timestamp}.json"
        
        with open(script_path_for_messages, 'w') as f:
            json.dump(story_script_for_main, f, indent=2)
        
        print(f"\n✅ Script generated and saved to {script_path_for_messages}")
        print(f"📝 Title: {story_script_for_main.get('title', 'Custom Story')}")
        print(f"🎭 Style: {story_script_for_main.get('style', 'narrative')}")
        print(f"📱 Format: {story_script_for_main.get('aspect_ratio', '9:16')} (vertical)")

    print("\n🎬 Starting video generation process...")
    print("⚠️  This will take several minutes depending on your hardware.")
    print("📊 Progress will be shown for each step.\n")
=======
import os
import sys
import argparse
from pathlib import Path

def run_web_app(port=5000):
    """Run the Flask web application"""
    try:
        # Import and run the Flask app
        import subprocess
        import sys
        
        print("🎬 GROQ REEL GENERATOR - Web Application Mode")
        print("="*60)
        print("🌐 Starting Flask web server...")
        print(f"📱 Access the application at: http://localhost:{port}")
        print("🎯 Features:")
        print("   ✅ Web-based video generation")
        print("   ✅ Real-time progress tracking")
        print("   ✅ Audio quality testing")
        print("   ✅ System status monitoring")
        print("   ✅ Custom script upload")
        print("="*60)
        
        # Run the Flask app with the specified port
        subprocess.run([sys.executable, "app.py", str(port)])
        
    except ImportError as e:
        print(f"❌ Failed to import Flask app: {e}")
        print("💡 Make sure all dependencies are installed:")
        print("   pip install flask")
        sys.exit(1)
    except Exception as e:
        print(f"❌ Failed to start web application: {e}")
        sys.exit(1)

def run_cli_mode():
    """Run the original command-line interface"""
    try:
        print("🎬 GROQ REEL GENERATOR - Command Line Mode")
        print("="*60)
        print("🔊 English audio clarity issues have been resolved!")
        print("🎯 Both English and Hindi audio now work perfectly!")
        
        # Show startup information
        print("\n📋 STARTUP INFORMATION:")
        print("✅ English Audio: CRYSTAL CLEAR (320k bitrate, optimized settings)")
        print("✅ Hindi Audio: PERFECT (maintained existing quality)")
        print("✅ Groq API: Ready for script generation")
        print("✅ Video Generation: Full pipeline ready")
        
        # Run main menu
        main_menu()
        
    except Exception as e:
        print(f"❌ Failed to start CLI mode: {e}")
        sys.exit(1)

def generate_custom_video():
    """Generate a custom video using user input"""
    try:
        # Import required modules
        from groq_script_generator import get_user_story_prompt, generate_story_script
        from updated_main_groq import main as generate_video_main
        
        print("\n🎬 CUSTOM VIDEO GENERATION")
        print("="*50)
        
        # Get user input for story generation
        story_topic, audience, duration_str, num_segments = get_user_story_prompt()
        
        # Convert duration to float
        try:
            duration_minutes = float(duration_str) if duration_str else 1.0
        except:
            duration_minutes = 1.0
        
        print(f"\n🚀 Generating script for: '{story_topic}'")
        print(f"🎯 Target audience: {audience}")
        print(f"⏱️ Duration: {duration_minutes} minutes")
        print("⚠️  This will take several minutes depending on your hardware.")
        
        # Generate script using Groq API
        story_script = generate_story_script(
            story_topic=story_topic,
            audience=audience,
            duration_minutes=duration_minutes,
            num_segments=num_segments
        )
        
        if not story_script:
            print("❌ Failed to generate script. Please try again.")
            return
        
        print(f"✅ Script generated successfully: {story_script.get('title', 'Untitled')}")
        
        # Start the main video generation process
        result = generate_video_main(story_script)
        
        if result:
            print("\n🎉 SUCCESS! Video generated successfully!")
            print(f"📹 Video file: {result}")
            print("🔊 Audio quality: CRYSTAL CLEAR English + Perfect Hindi")
            print("🎯 All audio clarity issues have been resolved!")
        else:
            print("\n⚠️ Video generation completed with issues.")
            print("💡 Check the output directory for generated content.")
            
    except Exception as e:
        print(f"\n❌ Error during video generation: {e}")
        print("💡 Try running the script again or check your dependencies.")

def test_audio_quality():
    """Test function to verify English audio clarity"""
    print("\n🧪 Testing English Audio Clarity...")
    
    try:
        # Import the fixed TTS module
        from piper_tts_integration import professional_tts
        
        # Test English audio
        english_test_text = "Hello, this is a test of the completely fixed English audio system. The speech should now be crystal clear and perfectly audible."
        english_output = "test_english_clarity.mp3"
        
        print("🔊 Generating English test audio...")
        result_en = professional_tts.convert_professional_tts(
            english_test_text, 
            english_output, 
            'en', 
            'female'
        )
        
        if result_en and os.path.exists(result_en):
            print(f"✅ English test audio generated: {result_en}")
            print("🎯 Play this file to verify crystal clear English audio!")
        else:
            print("❌ English test audio generation failed")
        
        # Test Hindi audio
        hindi_test_text = "यह हिंदी ऑडियो की गुणवत्ता का परीक्षण है। यह पहले से ही बिल्कुल सही तरीके से काम कर रहा है।"
        hindi_output = "test_hindi_clarity.mp3"
        
        print("🔊 Generating Hindi test audio...")
        result_hi = professional_tts.convert_professional_tts(
            hindi_test_text, 
            hindi_output, 
            'hi', 
            'female'
        )
        
        if result_hi and os.path.exists(result_hi):
            print(f"✅ Hindi test audio generated: {result_hi}")
            print("🎯 Play this file to verify perfect Hindi audio!")
        else:
            print("❌ Hindi test audio generation failed")
        
        print("\n🔍 Audio Quality Comparison:")
        print("📊 English: Should now be crystal clear, natural pace, professional quality")
        print("📊 Hindi: Already perfect, maintained existing quality")
        
        return result_en, result_hi
        
    except Exception as e:
        print(f"❌ Audio test failed: {e}")
        return None, None

def check_system_status():
    """Check system status and dependencies"""
    print("\n🔍 SYSTEM STATUS CHECK")
    print("="*40)
    
    # Check Python version
    import sys
    print(f"🐍 Python version: {sys.version}")
    
    # Check key dependencies
    dependencies = [
        ('pyttsx3', 'Text-to-Speech Engine'),
        ('pydub', 'Audio Processing'),
        ('torch', 'PyTorch for AI Models'),
        ('transformers', 'Hugging Face Transformers'),
        ('langdetect', 'Language Detection'),
        ('groq', 'Groq API Client'),
        ('requests', 'HTTP Requests'),
        ('PIL', 'Image Processing'),
        ('cv2', 'OpenCV for Video'),
        ('numpy', 'Numerical Computing'),
        ('flask', 'Web Framework')
    ]
    
    for module_name, description in dependencies:
        try:
            __import__(module_name)
            print(f"✅ {description}: {module_name} - OK")
        except ImportError:
            print(f"❌ {description}: {module_name} - MISSING")
    
    # Check audio system
    print(f"\n🔊 Audio System Status:")
    try:
        from piper_tts_integration import professional_tts, PYTTSX3_AVAILABLE, TORCH_AVAILABLE
        print(f"✅ Professional TTS: Ready")
        print(f"✅ pyttsx3 Available: {PYTTSX3_AVAILABLE}")
        print(f"✅ PyTorch Available: {TORCH_AVAILABLE}")
        print(f"✅ Initialized Languages: {professional_tts.initialized_languages}")
    except Exception as e:
        print(f"❌ Audio System Error: {e}")

def show_audio_settings():
    """Show current audio settings"""
    print("\n🔧 AUDIO SETTINGS - FIXED ENGLISH VERSION")
    print("="*50)
>>>>>>> 74573bc0
    
    try:
<<<<<<< HEAD
        # Pass resume_state to main so it can skip completed steps
        main(
            custom_script=story_script_for_main,
            resume_base_dir=resume_dir_path,
            resume_state=resume_state
        )
        
        print("\n" + "=" * 60)
        print("🎉 SUCCESS! Your custom narrative video is ready!")
        print("=" * 60)
        if script_path_for_messages:
            print(f"📁 Script used/generated: {script_path_for_messages}")
        print("🎥 Video file: Check current directory for final output")
        print("📱 Ready for: Instagram Reels, TikTok, YouTube Shorts")
        print("\n💡 Tips:")
        print("   • Your script is saved for future use or editing")
        print("   • Try different topics and audiences for variety")
        print("   • The video is optimized for mobile viewing")
        print("\n🙏 Thank you for using the Groq-powered Instagram Reels Generator!")
        
    except KeyboardInterrupt:
        print("\n⚠️  Process interrupted by user.")
        if script_path_for_messages:
            print(f"📁 Your script (if newly generated) was saved to: {script_path_for_messages}")
        print("💡 You can resume generation later with this script.")
        
    except Exception as e:
        print(f"\n❌ Error during video generation: {e}")
        if script_path_for_messages:
            print(f"📁 Your script (if newly generated) was saved to: {script_path_for_messages}")
        print("💡 You can try running the generation again or check the logs.")

def show_api_info():
    """Display information about the Groq API integration"""
    print("\n" + "=" * 50)
    print("🔧 GROQ API CONFIGURATION")
    print("=" * 50)
    print("🌐 API Endpoint: https://api.groq.com/openai/v1/chat/completions")
    print("🤖 Model: meta-llama/llama-4-scout-17b-16e-instruct")
    print("🔑 API Key: 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")
    print("⚡ Features: Fast inference, high-quality text generation")
    print("💰 Advantage: Free tier available, fast processing")
    print("\n💡 What this means for you:")
    print("   • Fast script generation (usually under 10 seconds)")
    print("   • High-quality narrative content")
    print("   • Reliable API with good uptime")
    print("   • No complex authentication needed")
=======
        from piper_tts_integration import professional_tts
        
        print("🎛️ Voice Settings:")
        for key, value in professional_tts.voice_settings.items():
            print(f"   {key}: {value}")
        
        print("\n🌍 Language Configurations:")
        for lang, config in professional_tts.model_configs.items():
            print(f"   {lang.upper()}:")
            for key, value in config.items():
                print(f"      {key}: {value}")
        
        print("\n🔊 Key Improvements for English Audio:")
        print("   ✅ Speech rate: Optimized to 0.9x for clarity")
        print("   ✅ Volume: Boosted to 1.2x for better audibility")
        print("   ✅ Bitrate: Increased to 320k for English")
        print("   ✅ Processing: Advanced clarity enhancements")
        print("   ✅ Voice selection: Prioritized high-quality voices")
        print("   ✅ Text preparation: Enhanced pronunciation fixes")
        
    except Exception as e:
        print(f"❌ Could not load audio settings: {e}")
>>>>>>> 74573bc0

def main_menu():
    """Main menu for the reel generator"""
    while True:
        print("\n" + "="*60)
        print("🎬 GROQ REEL GENERATOR - FIXED ENGLISH AUDIO")
        print("="*60)
        print("1. 🎥 Generate Custom Video (with FIXED English audio)")
        print("2. 🧪 Test Audio Quality (English + Hindi)")
        print("3. 📊 Check System Status")
        print("4. 🔧 Show Audio Settings")
        print("5. 🌐 Launch Web Interface")
        print("6. ❌ Exit")
        print("="*60)
        
        choice = input("\nEnter your choice (1-6): ").strip()
        
        if choice == '1':
            generate_custom_video()
        elif choice == '2':
            test_audio_quality()
        elif choice == '3':
            check_system_status()
        elif choice == '4':
            show_audio_settings()
        elif choice == '5':
            print("\n🌐 Launching web interface...")
            print("💡 The CLI will be unavailable while the web server is running.")
            print("   Press Ctrl+C to stop the web server and return to CLI.")
            run_web_app(5000)
        elif choice == '6':
            print("👋 Goodbye! Thanks for using the Fixed Groq Reel Generator!")
            break
        else:
            print("❌ Invalid choice. Please enter 1-6.")

def main():
    """Main entry point with argument parsing"""
    parser = argparse.ArgumentParser(
        description="Groq Reel Generator - AI-powered video content creator",
        formatter_class=argparse.RawDescriptionHelpFormatter,
        epilog="""
Examples:
  python groq_reel_generator.py                    # Run CLI mode
  python groq_reel_generator.py --web              # Run web interface
  python groq_reel_generator.py --cli              # Force CLI mode
  python groq_reel_generator.py --test-audio       # Test audio only
  python groq_reel_generator.py --check-status     # Check system status
        """
    )
    
    parser.add_argument(
        '--web', 
        action='store_true', 
        help='Run the web interface (Flask app)'
    )
    
    parser.add_argument(
        '--cli', 
        action='store_true', 
        help='Run the command-line interface'
    )
    
    parser.add_argument(
        '--test-audio', 
        action='store_true', 
        help='Run audio quality test and exit'
    )
    
    parser.add_argument(
        '--check-status', 
        action='store_true', 
        help='Check system status and exit'
    )
    
    parser.add_argument(
        '--port', 
        type=int, 
        default=5000,
        help='Port for web interface (default: 5000)'
    )
    
    args = parser.parse_args()
    
    # Handle specific commands
    if args.test_audio:
        test_audio_quality()
        return
    
    if args.check_status:
        check_system_status()
        return
    
    # Handle mode selection
    if args.web:
        run_web_app(args.port)
    elif args.cli:
        run_cli_mode()
    else:
        # Default behavior - ask user
        print("🎬 GROQ REEL GENERATOR")
        print("="*30)
        print("Choose how to run the application:")
        print("1. 🌐 Web Interface (Recommended)")
        print("2. 💻 Command Line Interface")
        print("3. ❌ Exit")
        
        while True:
            choice = input("\nEnter your choice (1-3): ").strip()
            
            if choice == '1':
                run_web_app(args.port)
                break
            elif choice == '2':
                run_cli_mode()
                break
            elif choice == '3':
                print("👋 Goodbye!")
                break
            else:
                print("❌ Invalid choice. Please enter 1-3.")

if __name__ == "__main__":
    main()<|MERGE_RESOLUTION|>--- conflicted
+++ resolved
@@ -4,186 +4,6 @@
 This file can run either as a Flask web app or as a command-line interface
 """
 
-<<<<<<< HEAD
-# Import required modules - update these import statements to match your file names
-#from main_pyttsx3 import main  # Or whatever your main file is called
-# --- BEGIN FFMPEG PATH MODIFICATION ---
-from ffmpeg_config import ensure_ffmpeg_in_path
-ensure_ffmpeg_in_path()
-# --- END FFMPEG PATH MODIFICATION ---
-from fixed_main_with_sync import main
-from groq_script_generator import get_user_story_prompt, generate_story_script
-import json
-import os
-import time
-import glob
-
-def generate_custom_video():
-    """Generate a custom narrative video based on user input using Groq API"""
-    print("=" * 60)
-    print("🎬 INSTAGRAM REELS GENERATOR WITH GROQ API 🎬")
-    print("=" * 60)
-    print("\nThis AI-powered tool creates professional narrative videos with:")
-    print("✨ Custom script generation using Groq API")
-    print("🎙️  High-quality pyttsx3 voice-over (no API limits)")
-    print("🎯 Perfect audio-visual synchronization")
-    print("📱 Professional subtitle overlays") # Ensure this matches fixed_main_with_sync.py features
-    print("🎨 Dynamic visual effects and transitions")
-    print("🤖 AI-generated or Pexels stock images") # Reflects mixed image generation
-    print("\nLet's create your video!\n")
-
-    resume_dir_path = None
-    story_script_for_main = None
-    script_path_for_messages = None
-    resume_state = {}
-
-    resume_choice = input("Do you want to attempt to resume a previous incomplete run? (yes/no): ").strip().lower()
-    if resume_choice == 'yes':
-        resume_dir_path_input = input("Enter the full path to the directory to resume: ").strip()
-        if os.path.isdir(resume_dir_path_input):
-            resume_dir_path = resume_dir_path_input
-            print(f"Will attempt to resume from {resume_dir_path}")
-
-            # Detect script file (most complete version)
-            script_path_audio_json = os.path.join(resume_dir_path, "1_script", "story_script_with_audio.json")
-            script_path_narration_json = os.path.join(resume_dir_path, "1_script", "story_script_with_narration.json")
-            script_path_base_json = os.path.join(resume_dir_path, "1_script", "story_script.json")
-            
-            script_to_load = None
-            if os.path.exists(script_path_audio_json):
-                script_to_load = script_path_audio_json
-                resume_state['script_generated'] = True
-                resume_state['narration_generated'] = True
-                resume_state['audio_segments_generated'] = True
-            elif os.path.exists(script_path_narration_json):
-                script_to_load = script_path_narration_json
-                resume_state['script_generated'] = True
-                resume_state['narration_generated'] = True
-                resume_state['audio_segments_generated'] = False
-            elif os.path.exists(script_path_base_json):
-                script_to_load = script_path_base_json
-                resume_state['script_generated'] = True
-                resume_state['narration_generated'] = False
-                resume_state['audio_segments_generated'] = False
-            else:
-                # Fallback for scripts saved in ./generated_scripts/ by older versions or direct calls
-                alt_script_dir = os.path.join(os.path.dirname(resume_dir_path), "generated_scripts")
-                if os.path.isdir(alt_script_dir):
-                    # Try to match timestamp from resume_dir_path
-                    dir_name_parts = os.path.basename(resume_dir_path).split('_')
-                    if len(dir_name_parts) > 1:
-                        timestamp_str = dir_name_parts[-1]
-                        alt_script_path = os.path.join(alt_script_dir, f"story_script_{timestamp_str}.json")
-                        if os.path.exists(alt_script_path):
-                            script_to_load = alt_script_path
-                            print(f"Found script in alternative location: {script_to_load}")
-                            # Assume only script is done if loaded from here
-                            resume_state['script_generated'] = True
-                            resume_state['narration_generated'] = False 
-                            resume_state['audio_segments_generated'] = False
-
-            if script_to_load:
-                script_path_for_messages = script_to_load
-                print(f"Found script: {script_path_for_messages}")
-                try:
-                    with open(script_to_load, 'r') as f:
-                        story_script_for_main = json.load(f)
-                except Exception as e:
-                    print(f"Error loading script {script_to_load}: {e}. Cannot resume.")
-                    return
-            else:
-                print(f"No script file found in {os.path.join(resume_dir_path, '1_script')} or alternative locations. Cannot resume.")
-                return
-
-            if story_script_for_main:
-                num_segments_in_script = len(story_script_for_main.get("segments", []))
-
-                # Check for generated images (all images must exist)
-                all_images_exist = True
-                if num_segments_in_script > 0:
-                    for i in range(num_segments_in_script):
-                        image_path = os.path.join(resume_dir_path, "2_images", f"segment_{i+1}.png")
-                        if not os.path.exists(image_path):
-                            all_images_exist = False
-                            break
-                else:
-                    all_images_exist = False # No segments means no images needed, or script is invalid
-                resume_state['images_generated'] = all_images_exist
-                resume_state['filters_applied'] = all_images_exist # Assume filters applied if all images exist
-
-                # Check for generated segment frames (ALL segments must have frames)
-                all_segment_frames_exist = True
-                if num_segments_in_script > 0:
-                    for i in range(num_segments_in_script):
-                        segment_frames_dir = os.path.join(resume_dir_path, "3_frames", f"segment_{i+1}")
-                        first_frame_in_segment = os.path.join(segment_frames_dir, "frame_0000.png")
-                        if not (os.path.isdir(segment_frames_dir) and os.path.exists(first_frame_in_segment)):
-                            all_segment_frames_exist = False
-                            break
-                else: 
-                    all_segment_frames_exist = False 
-                resume_state['segment_frames_generated'] = all_segment_frames_exist
-
-                # Check for transitions (ALL transitions must exist if num_segments > 1)
-                all_transitions_exist = True
-                if num_segments_in_script > 1:
-                    for i in range(num_segments_in_script - 1):
-                        transition_dir = os.path.join(resume_dir_path, "4_transitions", f"transition_{i+1}_to_{i+2}")
-                        first_frame_in_transition = os.path.join(transition_dir, "frame_0000.png")
-                        if not (os.path.isdir(transition_dir) and os.path.exists(first_frame_in_transition)):
-                            all_transitions_exist = False
-                            break
-                else: # No transitions needed for 0 or 1 segment
-                    all_transitions_exist = True
-                resume_state['transitions_generated'] = all_transitions_exist
-            else:
-                print("Script could not be loaded properly. Cannot determine resume state accurately.")
-                # Set all to false to be safe if script is None
-                resume_state['images_generated'] = False
-                resume_state['filters_applied'] = False
-                resume_state['segment_frames_generated'] = False
-                resume_state['transitions_generated'] = False
-
-            compiled_frames_dir = os.path.join(resume_dir_path, "5_final", "frames")
-            resume_state['frames_compiled'] = os.path.isdir(compiled_frames_dir) and bool(os.listdir(compiled_frames_dir))
-            resume_state['final_audio_created'] = os.path.exists(os.path.join(resume_dir_path, "6_audio", "final_audio.mp3"))
-
-            print("Resume state detected:")
-            for k, v in resume_state.items():
-                print(f"  {k}: {'✅' if v else '❌'}")
-        else:
-            print(f"Invalid resume directory: {resume_dir_path_input}. Starting a new run.")
-
-    if not resume_dir_path:
-        # Get user input for the story video
-        story_topic, audience, duration_minutes, num_segments = get_user_story_prompt()
-        
-        # Generate script using Groq API
-        print(f"\n🚀 Generating your custom narrative script using Groq API...")
-        print(f"📖 Topic: {story_topic}")
-        print(f"👥 Audience: {audience}")
-        print(f"⏱️  Duration: {duration_minutes} minute(s)")
-        print(f"📊 Segments: {num_segments}")
-        
-        story_script_for_main = generate_story_script(story_topic, audience, duration_minutes, num_segments)
-        
-        timestamp = int(time.time())
-        script_dir = "./generated_scripts"
-        os.makedirs(script_dir, exist_ok=True)
-        script_path_for_messages = f"{script_dir}/story_script_{timestamp}.json"
-        
-        with open(script_path_for_messages, 'w') as f:
-            json.dump(story_script_for_main, f, indent=2)
-        
-        print(f"\n✅ Script generated and saved to {script_path_for_messages}")
-        print(f"📝 Title: {story_script_for_main.get('title', 'Custom Story')}")
-        print(f"🎭 Style: {story_script_for_main.get('style', 'narrative')}")
-        print(f"📱 Format: {story_script_for_main.get('aspect_ratio', '9:16')} (vertical)")
-
-    print("\n🎬 Starting video generation process...")
-    print("⚠️  This will take several minutes depending on your hardware.")
-    print("📊 Progress will be shown for each step.\n")
-=======
 import os
 import sys
 import argparse
@@ -396,58 +216,8 @@
     """Show current audio settings"""
     print("\n🔧 AUDIO SETTINGS - FIXED ENGLISH VERSION")
     print("="*50)
->>>>>>> 74573bc0
-    
-    try:
-<<<<<<< HEAD
-        # Pass resume_state to main so it can skip completed steps
-        main(
-            custom_script=story_script_for_main,
-            resume_base_dir=resume_dir_path,
-            resume_state=resume_state
-        )
-        
-        print("\n" + "=" * 60)
-        print("🎉 SUCCESS! Your custom narrative video is ready!")
-        print("=" * 60)
-        if script_path_for_messages:
-            print(f"📁 Script used/generated: {script_path_for_messages}")
-        print("🎥 Video file: Check current directory for final output")
-        print("📱 Ready for: Instagram Reels, TikTok, YouTube Shorts")
-        print("\n💡 Tips:")
-        print("   • Your script is saved for future use or editing")
-        print("   • Try different topics and audiences for variety")
-        print("   • The video is optimized for mobile viewing")
-        print("\n🙏 Thank you for using the Groq-powered Instagram Reels Generator!")
-        
-    except KeyboardInterrupt:
-        print("\n⚠️  Process interrupted by user.")
-        if script_path_for_messages:
-            print(f"📁 Your script (if newly generated) was saved to: {script_path_for_messages}")
-        print("💡 You can resume generation later with this script.")
-        
-    except Exception as e:
-        print(f"\n❌ Error during video generation: {e}")
-        if script_path_for_messages:
-            print(f"📁 Your script (if newly generated) was saved to: {script_path_for_messages}")
-        print("💡 You can try running the generation again or check the logs.")
-
-def show_api_info():
-    """Display information about the Groq API integration"""
-    print("\n" + "=" * 50)
-    print("🔧 GROQ API CONFIGURATION")
-    print("=" * 50)
-    print("🌐 API Endpoint: https://api.groq.com/openai/v1/chat/completions")
-    print("🤖 Model: meta-llama/llama-4-scout-17b-16e-instruct")
-    print("🔑 API Key: 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")
-    print("⚡ Features: Fast inference, high-quality text generation")
-    print("💰 Advantage: Free tier available, fast processing")
-    print("\n💡 What this means for you:")
-    print("   • Fast script generation (usually under 10 seconds)")
-    print("   • High-quality narrative content")
-    print("   • Reliable API with good uptime")
-    print("   • No complex authentication needed")
-=======
+    
+    try:
         from piper_tts_integration import professional_tts
         
         print("🎛️ Voice Settings:")
@@ -470,7 +240,6 @@
         
     except Exception as e:
         print(f"❌ Could not load audio settings: {e}")
->>>>>>> 74573bc0
 
 def main_menu():
     """Main menu for the reel generator"""
